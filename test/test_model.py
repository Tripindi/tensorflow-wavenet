--- conflicted
+++ resolved
@@ -1,13 +1,10 @@
 """Unit tests for the WaveNet that check that it can train on audio data."""
-
 import json
-
 import numpy as np
 import sys
 import tensorflow as tf
-# import matplotlib.pyplot as plt
-# import librosa
 import random
+import os
 
 from wavenet import (WaveNetModel, time_to_batch, batch_to_time, causal_conv,
                      optimizer_factory, mu_law_decode)
@@ -20,7 +17,6 @@
 GENERATE_SAMPLES = 1000
 QUANTIZATION_CHANNELS = 256
 NUM_SPEAKERS = 3
-RECEPTIVE_FIELD = 256
 F1 = 155.56  # E-flat frequency in hz
 F2 = 196.00  # G frequency in hz
 F3 = 233.08  # B-flat frequency in hz
@@ -58,19 +54,13 @@
     return amplitudes, speaker_ids
 
 
-<<<<<<< HEAD
 def generate_waveform(sess, net, fast_generation, gc, samples_placeholder,
                       gc_placeholder, operations):
-    waveform = [128]
-    results = []
-=======
     waveform = [128] * net.receptive_field
-    decode = mu_law_decode(samples, QUANTIZATION_CHANNELS)
     if fast_generation:
         for sample in waveform[:-1]:
-            sess.run(operations, feed_dict={samples: [sample]})
-
->>>>>>> 46d2f35a
+            sess.run(operations, feed_dict={samples_placeholder: [sample]})
+
     for i in range(GENERATE_SAMPLES):
         if i % 100 == 0:
             print("Generating {} of {}.".format(i, GENERATE_SAMPLES))
@@ -78,14 +68,8 @@
         if fast_generation:
             window = waveform[-1]
         else:
-<<<<<<< HEAD
-            if len(waveform) > RECEPTIVE_FIELD:
-                # Just keep the last 256 items (exceeds receptive field size)
-                window = waveform[-RECEPTIVE_FIELD:]
-=======
             if len(waveform) > net.receptive_field:
                 window = waveform[-net.receptive_field:]
->>>>>>> 46d2f35a
             else:
                 window = waveform
 
@@ -100,17 +84,11 @@
         waveform.append(sample)
 
     # Skip the first number of samples equal to the size of the receptive
-<<<<<<< HEAD
-    # field.
-    waveform = waveform[RECEPTIVE_FIELD:]
+    # field minus one.
+    waveform = np.array(waveform[net.receptive_field - 1:])
     decode = mu_law_decode(samples_placeholder, QUANTIZATION_CHANNELS)
     decoded_waveform = sess.run(decode,
                                 feed_dict={samples_placeholder: waveform})
-=======
-    # field minus one.
-    waveform = np.array(waveform[net.receptive_field - 1:])
-    decoded_waveform = sess.run(decode, feed_dict={samples: waveform})
->>>>>>> 46d2f35a
     return decoded_waveform
 
 
@@ -191,17 +169,6 @@
         # in the code.
         assertion(expected_power, 10.0*other_freqs_lut[gc_category])
 
-    # print("gc category:", gc_category)
-    # print("Power sum {}, F1 power:{}, F2 power:{}, F3 power:{}".
-    #        format(power_sum, f1_power, f2_power, f3_power))
-
-<<<<<<< HEAD
-=======
-    # Expect most of the power to be at the 3 frequencies we trained
-    # on.
-    assertion(expected_power, 0.75 * power_sum)
-
->>>>>>> 46d2f35a
 
 class TestNet(tf.test.TestCase):
     def setUp(self):
@@ -227,7 +194,7 @@
 
     def _save_net(sess):
         saver = tf.train.Saver(var_list=tf.trainable_variables())
-        saver.save(sess, '\tmp\test.ckpt')
+        saver.save(sess, os.path.join('tmp', 'test.ckpt'))
 
     # Train a net on a short clip of 3 sine waves superimposed
     # (an e-flat chord).
@@ -237,7 +204,6 @@
     # training, and learns this waveform.
 
     def testEndToEndTraining(self):
-<<<<<<< HEAD
         def CreateTrainingFeedDict(audio, speaker_ids, audio_placeholder,
                                    gc_placeholder, i):
             speaker_index = 0
@@ -249,32 +215,18 @@
                              gc_placeholder: speaker_ids}
             return feed_dict, speaker_index
 
-=======
-        audio = make_sine_waves()
+        np.random.seed(42)
+        audio, speaker_ids = make_sine_waves(self.global_conditioning)
         # Pad with 0s (silence) times size of the receptive field minus one,
         # because the first sample of the training data is 0 and if the network
         # learns to predict silence based on silence, it will generate only
         # silence.
-        audio = np.pad(audio, [self.net.receptive_field - 1, 0], 'constant')
->>>>>>> 46d2f35a
-        np.random.seed(42)
-        audio, speaker_ids = make_sine_waves(self.global_conditioning)
-
-        # if self.generate:
-        #     if len(audio.shape) == 2:
-        #       for i in range(audio.shape[0]):
-        #            librosa.output.write_wav(
-        #                  '/tmp/sine_train{}.wav'.format(i), audio[i,:],
-        #                  SAMPLE_RATE_HZ)
-        #            power_spectrum = np.abs(np.fft.fft(audio[i,:]))**2
-        #            freqs = np.fft.fftfreq(audio[i,:].size,
-        #                                   SAMPLE_PERIOD_SECS)
-        #            indices = np.argsort(freqs)
-        #            indices = [index for index in indices if
-        #                         freqs[index] >= 0 and
-        #                         freqs[index] <= 500.0]
-        #            plt.plot(freqs[indices], power_spectrum[indices])
-        #            plt.show()
+        if self.global_conditioning:
+            audio = np.pad(audio, ((0, 0), (self.net.receptive_field - 1, 0)),
+                           'constant')
+        else:
+            audio = np.pad(audio, (self.net.receptive_field - 1, 0),
+                           'constant')
 
         audio_placeholder = tf.placeholder(dtype=tf.float32)
         gc_placeholder = tf.placeholder(dtype=tf.int32)  \
